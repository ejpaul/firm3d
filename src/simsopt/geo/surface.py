import abc

import numpy as np

<<<<<<< HEAD
try:
    from mayavi import mlab
except ImportError:
    mlab = None

try:
    from pyevtk.hl import gridToVTK
except ImportError:
    gridToVTK = None

import simsoptpp as sopp
from .._core.graph_optimizable import Optimizable
from ..util.dev import SimsoptRequires
=======
from .._core.optimizable import Optimizable
from .plot import fix_matplotlib_3d
>>>>>>> 5980d05f


class Surface(Optimizable):
    r"""
    ``Surface`` is a base class for various representations of toroidal
    surfaces in simsopt.

    A ``Surface`` is modelled as a function
    :math:`\Gamma:[0, 1] \times [0, 1] \to R^3` and is evaluated at
    quadrature points :math:`\{\phi_1, \ldots, \phi_{n_\phi}\}\times\{\theta_1, \ldots, \theta_{n_\theta}\}`.
    """

    def __init__(self, **kwargs):
        Optimizable.__init__(self, **kwargs)

<<<<<<< HEAD
    @SimsoptRequires(mlab is not None, "Install mayavi to generate surface plot")
    def plot(self, ax=None, show=True, plot_normal=False, plot_derivative=False,
             scalars=None, wireframe=True):
=======
    def plot(self, engine="matplotlib", ax=None, show=True, close=False, axis_equal=True,
             plot_normal=False, plot_derivative=False, wireframe=True, **kwargs):
>>>>>>> 5980d05f
        """
        Plot the surface in 3D using matplotlib/mayavi/plotly. 

        Args:
            engine: Selects the graphics engine. Currently supported options are ``"matplotlib"`` (default),
              ``"mayavi"``, and ``"plotly"``.
            ax: The figure/axis to be plotted on. This argument is useful when plotting multiple
              objects on the same axes. If equal to the default ``None``, a new axis will be created.
            show: Whether to call the ``show()`` function of the graphics engine.
              Should be set to ``False`` if more objects will be plotted on the same axes.
            close: Whether to close the seams in the surface where the angles jump back to 0.
            axis_equal: For matplotlib, whether to adjust the scales of the x, y, and z axes so
              distances in each direction appear equal.
            plot_normal: Whether to plot the surface normal vectors. Only implemented for mayavi.
            plot_derivative: Whether to plot the surface derivatives. Only implemented for mayavi.
            wireframe: Whether to plot the wireframe in Mayavi.
            kwargs: Any additional arguments to pass to the plotting function, like ``color='r'``.

        Note: the ``ax`` and ``show`` parameters can be used to plot more than one surface:

        .. code-block::

            ax = surface1.plot(show=False)
            ax = surface2.plot(ax=ax, show=False)
            surface3.plot(ax=ax, show=True)
<<<<<<< HEAD
        """
        gamma = self.gamma()

        mlab.mesh(gamma[:, :, 0], gamma[:, :, 1], gamma[:, :, 2], scalars=scalars)
        if wireframe:
            mlab.mesh(gamma[:, :, 0], gamma[:, :, 1], gamma[:, :, 2], representation='wireframe', color=(0, 0, 0), opacity=0.5)

=======

        Returns:
            An axis which could be passed to a further call to the graphics engine
            so multiple objects are shown together.
        """
        gamma = self.gamma()

>>>>>>> 5980d05f
        if plot_derivative:
            dg1 = 0.05 * self.gammadash1()
            dg2 = 0.05 * self.gammadash2()
        else:
            # No need to calculate derivatives.
            dg1 = np.array([[[1.0]]])
            dg2 = np.array([[[1.0]]])

        if plot_normal:
            normal = 0.005 * self.normal()
        else:
            # No need to calculate the normal
            normal = np.array([[[1.0]]])

        if close:
            gamma = np.concatenate((gamma, gamma[:1, :, :]), axis=0)
            gamma = np.concatenate((gamma, gamma[:, :1, :]), axis=1)

            dg1 = np.concatenate((dg1, dg1[:1, :, :]), axis=0)
            dg1 = np.concatenate((dg1, dg1[:, :1, :]), axis=1)

            dg2 = np.concatenate((dg2, dg2[:1, :, :]), axis=0)
            dg2 = np.concatenate((dg2, dg2[:, :1, :]), axis=1)

            normal = np.concatenate((normal, normal[:1, :, :]), axis=0)
            normal = np.concatenate((normal, normal[:, :1, :]), axis=1)

        if engine == "matplotlib":
            # plot in matplotlib.pyplot
            import matplotlib.pyplot as plt

            if ax is None or ax.name != "3d":
                fig = plt.figure()
                ax = fig.add_subplot(111, projection="3d")
            ax.plot_surface(gamma[:, :, 0], gamma[:, :, 1], gamma[:, :, 2], **kwargs)
            if axis_equal:
                fix_matplotlib_3d(ax)
            if show:
                plt.show()

        elif engine == "mayavi":
            # plot 3D surface in mayavi.mlab
            from mayavi import mlab

            mlab.mesh(gamma[:, :, 0], gamma[:, :, 1], gamma[:, :, 2], **kwargs)
            if wireframe:
                mlab.mesh(gamma[:, :, 0], gamma[:, :, 1], gamma[:, :, 2], representation='wireframe', color=(0, 0, 0), opacity=0.5)

            if plot_derivative:
                mlab.quiver3d(gamma[:, :, 0], gamma[:, :, 1], gamma[:, :, 2], dg1[:, :, 0], dg1[:, :, 1], dg1[:, :, 2])
                mlab.quiver3d(gamma[:, :, 0], gamma[:, :, 1], gamma[:, :, 2], dg2[:, :, 0], dg2[:, :, 1], dg2[:, :, 2])
            if plot_normal:
                mlab.quiver3d(gamma[:, :, 0], gamma[:, :, 1], gamma[:, :, 2], normal[:, :, 0], normal[:, :, 1], normal[:, :, 2])
            if show:
                mlab.show()

        elif engine == "plotly":
            # plot in plotly
            import plotly.graph_objects as go

            if "color" in list(kwargs.keys()):
                color = kwargs["color"]
                del kwargs["color"]
                kwargs["colorscale"] = [[0, color], [1, color]]
            # for plotly, ax is actually the figure
            if ax is None:
                ax = go.Figure()
            ax.add_trace(go.Surface(x=gamma[:, :, 0], y=gamma[:, :, 1], z=gamma[:, :, 2], **kwargs))
            ax.update_layout(scene_aspectmode="data")
            if show:
                ax.show()
        else:
            raise ValueError("Invalid engine option! Please use one of {matplotlib, mayavi, plotly}.")
        return ax

<<<<<<< HEAD
    @SimsoptRequires(gridToVTK is not None, "to_vtk method requires pyevtk module")
    def to_vtk(self, filename):
=======
    def to_vtk(self, filename, extra_data=None):
        from pyevtk.hl import gridToVTK
>>>>>>> 5980d05f
        g = self.gamma()
        ntor = g.shape[0]
        npol = g.shape[1]
        x = self.gamma()[:, :, 0].reshape((1, ntor, npol)).copy()
        y = self.gamma()[:, :, 1].reshape((1, ntor, npol)).copy()
        z = self.gamma()[:, :, 2].reshape((1, ntor, npol)).copy()
        n = self.normal().reshape((1, ntor, npol, 3))
        dphi = self.gammadash1().reshape((1, ntor, npol, 3))
        dtheta = self.gammadash2().reshape((1, ntor, npol, 3))
        contig = np.ascontiguousarray
        pointData = {
            "dphi x dtheta": (contig(n[..., 0]), contig(n[..., 1]), contig(n[..., 2])),
            "dphi": (contig(dphi[..., 0]), contig(dphi[..., 1]), contig(dphi[..., 2])),
            "dtheta": (contig(dtheta[..., 0]), contig(dtheta[..., 1]), contig(dtheta[..., 2])),
        }
        if extra_data is not None:
            pointData = {**pointData, **extra_data}

        gridToVTK(filename, x, y, z, pointData=pointData)

    # Representation is handled by Optimizable object itself
    # def __repr__(self):
    #     return "Surface " + str(hex(id(self)))

    @abc.abstractmethod
    def to_RZFourier(self):
        """
        Return a :obj:`simsopt.geo.surfacerzfourier.SurfaceRZFourier` instance
        corresponding to the shape of this surface. All subclasses should
        implement this abstract method.
        """
        raise NotImplementedError

    def cross_section(self, phi, thetas=None):
        """
        This function takes in a cylindrical angle :math:`\phi` and returns the cross
        section of the surface in that plane evaluated at `thetas`. This is
        done using the method of bisection.
        This function takes in a cylindrical angle :math:`\phi` and returns
        the cross section of the surface in that plane evaluated at `thetas`.
        This is done using the method of bisection.

        This function assumes that the surface intersection with the plane is a
        single curve.
        """

        # phi is assumed to be between [-pi, pi], so if it does not lie on that interval
        # we shift it by multiples of 2pi until it does
        phi = phi - np.sign(phi) * np.floor(np.abs(phi) / (2*np.pi)) * (2. * np.pi)
        if phi > np.pi:
            phi = phi - 2. * np.pi
        if phi < -np.pi:
            phi = phi + 2. * np.pi

        # varphi are the search intervals on which we look for the cross section in
        # at constant cylindrical phi
        # The cross section is sampled at a number of points (theta_resolution) poloidally.
        varphi = np.asarray([0., 0.5, 1.0])

        if thetas is None:
            theta = np.asarray(self.quadpoints_theta)
        elif isinstance(thetas, np.ndarray):
            theta = thetas
        elif isinstance(thetas, int):
            theta = np.linspace(0, 1, thetas, endpoint=False)
        else:
            raise NotImplementedError('Need to pass int or 1d np.array to thetas')

        varphigrid, thetagrid = np.meshgrid(varphi, theta)
        varphigrid = varphigrid.T
        thetagrid = thetagrid.T

        # sample the surface at the varphi and theta points
        gamma = np.zeros((varphigrid.shape[0], varphigrid.shape[1], 3))
        self.gamma_lin(gamma, varphigrid.flatten(), thetagrid.flatten())

        # compute the cylindrical phi coordinate of each sampled point on the surface
        cyl_phi = np.arctan2(gamma[:, :, 1], gamma[:, :, 0])

        # reorder varphi, theta with respect to increasing cylindrical phi
        idx = np.argsort(cyl_phi, axis=0)
        cyl_phi = np.take_along_axis(cyl_phi, idx, axis=0)
        varphigrid = np.take_along_axis(varphigrid, idx, axis=0)

        # In case the target cylindrical angle "phi" lies above the first row or below the last row,
        # we must concatenate the lower row above the top row and the top row below the lower row.
        # This is allowable since the data in the matrices are periodic
        cyl_phi = np.concatenate((cyl_phi[-1, :][None, :]-2.*np.pi, cyl_phi, cyl_phi[0, :][None, :]+2.*np.pi), axis=0)
        varphigrid = np.concatenate((varphigrid[-1, :][None, :]-1., varphigrid, varphigrid[0, :][None, :]+1.), axis=0)

        # ensure that varphi does not have massive jumps.
        diff = varphigrid[1:]-varphigrid[:-1]
        pinc = np.abs(diff+1) < np.abs(diff)
        minc = np.abs(diff-1) < np.abs(diff)
        inc = pinc.astype(int) - minc.astype(int)
        prefix_sum = np.cumsum(inc, axis=0)
        varphigrid[1:] = varphigrid[1:] + prefix_sum

        # find the subintervals in varphi on which the desired cross section lies.
        # if idx_right == 0, then the subinterval must be idx_left = 0 and idx_right = 1
        idx_right = np.argmax(phi <= cyl_phi, axis=0)
        idx_right = np.where(idx_right == 0, 1, idx_right)
        idx_left = idx_right-1

        varphi_left = varphigrid[idx_left, np.arange(idx_left.size)]
        varphi_right = varphigrid[idx_right, np.arange(idx_right.size)]
        cyl_phi_left = cyl_phi[idx_left, np.arange(idx_left.size)]
        cyl_phi_right = cyl_phi[idx_right, np.arange(idx_right.size)]

        # this function converts varphi to cylindrical phi, ensuring that the returned angle
        # lies between left_bound and right_bound.
        def varphi2phi(varphi_in, left_bound, right_bound):
            gamma = np.zeros((varphi_in.size, 3))
            self.gamma_lin(gamma, varphi_in, theta)
            phi = np.arctan2(gamma[:, 1], gamma[:, 0])
            pinc = (phi < left_bound).astype(int)
            minc = (phi > right_bound).astype(int)
            phi = phi + 2.*np.pi * (pinc - minc)
            return phi

        def bisection(phia, a, phic, c):
            err = 1.
            while err > 1e-13:
                b = (a + c)/2.
                phib = varphi2phi(b, phia, phic)

                flag = (phib - phi) * (phic - phi) > 0
                # if flag is true,  then root lies on interval [a,b)
                # if flag is false, then root lies on interval [b,c]
                phia = np.where(flag, phia, phib)
                phic = np.where(flag, phib, phic)
                a = np.where(flag, a, b)
                c = np.where(flag, b, c)
                err = np.max(np.abs(a-c))
            b = (a + c)/2.
            return b
        # bisect cyl_phi to compute the cross section
        sol = bisection(cyl_phi_left, varphi_left, cyl_phi_right, varphi_right)
        cross_section = np.zeros((sol.size, 3))
        self.gamma_lin(cross_section, sol, theta)
        return cross_section

    def aspect_ratio(self):
        r"""
        Note: cylindrical coordinates are :math:`(R, \phi, Z)`, where
        :math:`\phi \in [-\pi,\pi)` and the angles that parametrize the
        surface are :math:`(\varphi, \theta) \in [0,1)^2`
        For a given surface, this function computes its aspect ratio using
        the VMEC definition:

        .. math::
            AR = R_{\text{major}} / R_{\text{minor}}

        where

        .. math::
            R_{\text{minor}} &= \sqrt{ \overline{A} / \pi } \\
            R_{\text{major}} &= \frac{V}{2 \pi^2  R_{\text{minor}}^2}

        and :math:`V` is the volume enclosed by the surface, and
        :math:`\overline{A}` is the average cross sectional area.
        The main difficult part of this calculation is the mean cross
        sectional area.  This is given by the integral

        .. math::
            \overline{A} = \frac{1}{2\pi} \int_{S_{\phi}} ~dS ~d\phi

        where :math:`S_\phi` is the cross section of the surface at the
        cylindrical angle :math:`\phi`.
        Note that :math:`\int_{S_\phi} ~dS` can be rewritten as a line integral

        .. math::
            \int_{S_\phi}~dS &= \int_{S_\phi} ~dR dZ \\
            &= \int_{\partial S_\phi}  [R,0] \cdot \mathbf n/\|\mathbf n\| ~dl \\
            &= \int^1_{0} R \frac{\partial Z}{\partial \theta}~d\theta

        where :math:`\mathbf n = [n_R, n_Z] = [\partial Z/\partial \theta, -\partial R/\partial \theta]`
        is the outward pointing normal.

        Consider the surface in cylindrical coordinates terms of its angles
        :math:`[R(\varphi,\theta), \phi(\varphi,\theta), Z(\varphi,\theta)]`.
        The boundary of the cross section :math:`\partial S_\phi` is given
        by the points :math:`\theta\rightarrow[R(\varphi(\phi,\theta),\theta),\phi,
        Z(\varphi(\phi,\theta),\theta)]` for fixed :math:`\phi`. The cross
        sectional area of :math:`S_\phi` becomes

        .. math::
            \int^{1}_{0} R(\varphi(\phi,\theta),\theta)
            \frac{\partial}{\partial \theta}[Z(\varphi(\phi,\theta),\theta)] ~d\theta

        Now, substituting this into the formula for the mean cross sectional
        area, we have

        .. math::
            \overline{A} = \frac{1}{2\pi}\int^{\pi}_{-\pi}\int^{1}_{0} R(\varphi(\phi,\theta),\theta)
                \frac{\partial}{\partial \theta}[Z(\varphi(\phi,\theta),\theta)] ~d\theta ~d\phi

        Instead of integrating over cylindrical :math:`\phi`, let's complete
        the change of variables and integrate over :math:`\varphi` using the
        mapping:

        .. math::
            [\phi,\theta] \leftarrow [\text{atan2}(y(\varphi,\theta), x(\varphi,\theta)), \theta]

        After the change of variables, the integral becomes:

        .. math::
            \overline{A} = \frac{1}{2\pi}\int^{1}_{0}\int^{1}_{0} R(\varphi,\theta) \left[\frac{\partial Z}{\partial \varphi}
            \frac{\partial \varphi}{d \theta} + \frac{\partial Z}{\partial \theta} \right] \text{det} J ~d\theta ~d\varphi

        where :math:`\text{det}J` is the determinant of the mapping's Jacobian.

        """

        xyz = self.gamma()
        x2y2 = xyz[:, :, 0]**2 + xyz[:, :, 1]**2
        dgamma1 = self.gammadash1()
        dgamma2 = self.gammadash2()

        # compute the average cross sectional area
        J = np.zeros((xyz.shape[0], xyz.shape[1], 2, 2))
        J[:, :, 0, 0] = (xyz[:, :, 0] * dgamma1[:, :, 1] - xyz[:, :, 1] * dgamma1[:, :, 0])/x2y2
        J[:, :, 0, 1] = (xyz[:, :, 0] * dgamma2[:, :, 1] - xyz[:, :, 1] * dgamma2[:, :, 0])/x2y2
        J[:, :, 1, 0] = 0.
        J[:, :, 1, 1] = 1.

        detJ = np.linalg.det(J)
        Jinv = np.linalg.inv(J)

        dZ_dtheta = dgamma1[:, :, 2] * Jinv[:, :, 0, 1] + dgamma2[:, :, 2] * Jinv[:, :, 1, 1]
        mean_cross_sectional_area = np.abs(np.mean(np.sqrt(x2y2) * dZ_dtheta * detJ))/(2 * np.pi)

        R_minor = np.sqrt(mean_cross_sectional_area / np.pi)
        R_major = np.abs(self.volume()) / (2. * np.pi**2 * R_minor**2)

        AR = R_major/R_minor
        return AR

    def arclength_poloidal_angle(self):
        """
        Computes poloidal angle based on arclenth along magnetic surface at
        constant phi. The resulting angle is in the range [0,1]. This is required
        for evaluating the adjoint shape gradient for free-boundary calculations.

        Returns:
            theta_arclength: 2d array (numquadpoints_phi,numquadpoints_theta)
                of arclength poloidal angle
        """
        gamma = self.gamma()
        X = gamma[:, :, 0]
        Y = gamma[:, :, 1]
        Z = gamma[:, :, 2]
        R = np.sqrt(X**2 + Y**2)

        theta_arclength = np.zeros_like(gamma[:, :, 0])
        nphi = len(theta_arclength[:, 0])
        ntheta = len(theta_arclength[0, :])
        for iphi in range(nphi):
            for itheta in range(1, ntheta):
                dr = np.sqrt((R[iphi, itheta] - R[iphi, itheta-1])**2
                             + (Z[iphi, itheta] - Z[iphi, itheta-1])**2)
                theta_arclength[iphi, itheta] = \
                    theta_arclength[iphi, itheta-1] + dr
            dr = np.sqrt((R[iphi, 0] - R[iphi, -1])**2
                         + (Z[iphi, 0] - Z[iphi, -1])**2)
            L = theta_arclength[iphi, -1] + dr
            theta_arclength[iphi, :] = theta_arclength[iphi, :]/L
        return theta_arclength

    def interpolate_on_arclength_grid(self, function, theta_evaluate):
        """
        Interpolate function onto the theta_evaluate grid in the arclength
        poloidal angle. This is required for evaluating the adjoint shape gradient
        for free-boundary calculations.

        Returns:
            function_interpolated: 2d array (numquadpoints_phi,numquadpoints_theta)
                defining interpolated function on arclength angle along curve
                at constant phi
        """
        from scipy import interpolate

        theta_arclength = self.arclength_poloidal_angle()
        function_interpolated = np.zeros_like(function)
        nphi = len(theta_arclength[:, 0])
        for iphi in range(nphi):
            f = interpolate.InterpolatedUnivariateSpline(
                theta_arclength[iphi, :], function[iphi, :])
            function_interpolated[iphi, :] = f(theta_evaluate[iphi, :])

        return function_interpolated


def signed_distance_from_surface(xyz, surface):
    """
    Compute the signed distances from points ``xyz`` to a surface.  The sign is
    positive for points inside the volume surrounded by the surface.
    """
    gammas = surface.gamma().reshape((-1, 3))
    from scipy.spatial import KDTree
    tree = KDTree(gammas)
    _, mins = tree.query(xyz, k=1)  # find closest points on the surface

    n = surface.unitnormal().reshape((-1, 3))
    nmins = n[mins]
    gammamins = gammas[mins]

    # Now that we have found the closest node, we approximate the surface with
    # a plane through that node with the appropriate normal and then compute
    # the distance from the point to that plane
    # https://stackoverflow.com/questions/55189333/how-to-get-distance-from-point-to-plane-in-3d
    mindist = np.sum((xyz-gammamins) * nmins, axis=1)

    a_point_in_the_surface = np.mean(surface.gamma()[0, :, :], axis=0)
    sign_of_interiorpoint = np.sign(np.sum((a_point_in_the_surface-gammas[0, :])*n[0, :]))

    signed_dists = mindist * sign_of_interiorpoint
    return signed_dists


class SurfaceClassifier():
    r"""
    Takes in a toroidal surface and constructs an interpolant of the signed distance function
    :math:`f:R^3\to R` that is positive inside the volume contained by the surface,
    (approximately) zero on the surface, and negative outisde the volume contained by the surface.
    """

    def __init__(self, surface, p=1, h=0.05):
        """
        Args:
            surface: the surface to contruct the distance from.
            p: degree of the interpolant
            h: grid resolution of the interpolant
        """
        gammas = surface.gamma()
        r = np.linalg.norm(gammas[:, :, :2], axis=2)
        z = gammas[:, :, 2]
        rmin = max(np.min(r) - 0.1, 0.)
        rmax = np.max(r) + 0.1
        zmin = np.min(z) - 0.1
        zmax = np.max(z) + 0.1

        self.zrange = (zmin, zmax)
        self.rrange = (rmin, rmax)

        nr = int((self.rrange[1]-self.rrange[0])/h)
        nphi = int(2*np.pi/h)
        nz = int((self.zrange[1]-self.zrange[0])/h)

        def fbatch(rs, phis, zs):
            xyz = np.zeros((len(rs), 3))
            xyz[:, 0] = rs * np.cos(phis)
            xyz[:, 1] = rs * np.sin(phis)
            xyz[:, 2] = zs
            return list(signed_distance_from_surface(xyz, surface))

        rule = sopp.UniformInterpolationRule(p)
        self.dist = sopp.RegularGridInterpolant3D(
            rule, [rmin, rmax, nr], [0., 2*np.pi, nphi], [zmin, zmax, nz], 1, True)
        self.dist.interpolate_batch(fbatch)

    def evaluate(self, xyz):
        rphiz = np.zeros_like(xyz)
        rphiz[:, 0] = np.linalg.norm(xyz[:, :2], axis=1)
        rphiz[:, 1] = np.mod(np.arctan2(xyz[:, 1], xyz[:, 0]), 2*np.pi)
        rphiz[:, 2] = xyz[:, 2]
        d = np.zeros((xyz.shape[0], 1))
        self.dist.evaluate_batch(rphiz, d)
        return d

    @SimsoptRequires(gridToVTK is not None,
                     "to_vtk method requires pyevtk module")
    def to_vtk(self, filename, h=0.01):

        nr = int((self.rrange[1]-self.rrange[0])/h)
        nphi = int(2*np.pi/h)
        nz = int((self.zrange[1]-self.zrange[0])/h)
        rs = np.linspace(self.rrange[0], self.rrange[1], nr)
        phis = np.linspace(0, 2*np.pi, nphi)
        zs = np.linspace(self.zrange[0], self.zrange[1], nz)

        R, Phi, Z = np.meshgrid(rs, phis, zs)
        X = R * np.cos(Phi)
        Y = R * np.sin(Phi)
        Z = Z

        RPhiZ = np.zeros((R.size, 3))
        RPhiZ[:, 0] = R.flatten()
        RPhiZ[:, 1] = Phi.flatten()
        RPhiZ[:, 2] = Z.flatten()
        vals = np.zeros((R.size, 1))
        self.dist.evaluate_batch(RPhiZ, vals)
        vals = vals.reshape(R.shape)
        gridToVTK(filename, X, Y, Z, pointData={"levelset": vals})<|MERGE_RESOLUTION|>--- conflicted
+++ resolved
@@ -2,11 +2,6 @@
 
 import numpy as np
 
-<<<<<<< HEAD
-try:
-    from mayavi import mlab
-except ImportError:
-    mlab = None
 
 try:
     from pyevtk.hl import gridToVTK
@@ -16,10 +11,7 @@
 import simsoptpp as sopp
 from .._core.graph_optimizable import Optimizable
 from ..util.dev import SimsoptRequires
-=======
-from .._core.optimizable import Optimizable
 from .plot import fix_matplotlib_3d
->>>>>>> 5980d05f
 
 
 class Surface(Optimizable):
@@ -35,14 +27,8 @@
     def __init__(self, **kwargs):
         Optimizable.__init__(self, **kwargs)
 
-<<<<<<< HEAD
-    @SimsoptRequires(mlab is not None, "Install mayavi to generate surface plot")
-    def plot(self, ax=None, show=True, plot_normal=False, plot_derivative=False,
-             scalars=None, wireframe=True):
-=======
     def plot(self, engine="matplotlib", ax=None, show=True, close=False, axis_equal=True,
              plot_normal=False, plot_derivative=False, wireframe=True, **kwargs):
->>>>>>> 5980d05f
         """
         Plot the surface in 3D using matplotlib/mayavi/plotly. 
 
@@ -68,15 +54,6 @@
             ax = surface1.plot(show=False)
             ax = surface2.plot(ax=ax, show=False)
             surface3.plot(ax=ax, show=True)
-<<<<<<< HEAD
-        """
-        gamma = self.gamma()
-
-        mlab.mesh(gamma[:, :, 0], gamma[:, :, 1], gamma[:, :, 2], scalars=scalars)
-        if wireframe:
-            mlab.mesh(gamma[:, :, 0], gamma[:, :, 1], gamma[:, :, 2], representation='wireframe', color=(0, 0, 0), opacity=0.5)
-
-=======
 
         Returns:
             An axis which could be passed to a further call to the graphics engine
@@ -84,7 +61,6 @@
         """
         gamma = self.gamma()
 
->>>>>>> 5980d05f
         if plot_derivative:
             dg1 = 0.05 * self.gammadash1()
             dg2 = 0.05 * self.gammadash2()
@@ -160,13 +136,8 @@
             raise ValueError("Invalid engine option! Please use one of {matplotlib, mayavi, plotly}.")
         return ax
 
-<<<<<<< HEAD
     @SimsoptRequires(gridToVTK is not None, "to_vtk method requires pyevtk module")
-    def to_vtk(self, filename):
-=======
     def to_vtk(self, filename, extra_data=None):
-        from pyevtk.hl import gridToVTK
->>>>>>> 5980d05f
         g = self.gamma()
         ntor = g.shape[0]
         npol = g.shape[1]
@@ -187,10 +158,6 @@
 
         gridToVTK(filename, x, y, z, pointData=pointData)
 
-    # Representation is handled by Optimizable object itself
-    # def __repr__(self):
-    #     return "Surface " + str(hex(id(self)))
-
     @abc.abstractmethod
     def to_RZFourier(self):
         """

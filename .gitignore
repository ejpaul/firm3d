--- conflicted
+++ resolved
@@ -4,11 +4,8 @@
 *.o
 *.mod
 simsopt_20*.dat
-<<<<<<< HEAD
 residuals_20*.dat
-=======
 _skbuild/
->>>>>>> 47b548b4
 
 # f90wrap related
 src.*/

import numpy as np
from simsopt.geo.surfacexyzfourier import SurfaceXYZFourier
from simsopt.geo.surfacerzfourier import SurfaceRZFourier
from simsopt.geo.surfacexyztensorfourier import SurfaceXYZTensorFourier
from simsopt.geo.curverzfourier import CurveRZFourier
from simsopt.geo.curvexyzfourier import CurveXYZFourier
from pathlib import Path
TEST_DIR = (Path(__file__).parent / ".." / "test_files").resolve()


def get_ncsx_data(Nt_coils=25, Nt_ma=10, ppp=10):
    filename = TEST_DIR / 'NCSX_test_data' / 'NCSX_coil_coeffs.dat'
    coils = CurveXYZFourier.load_curves_from_file(filename, order=Nt_coils, ppp=ppp)
    nfp = 3
    currents = [6.52271941985300E+05, 6.51868569367400E+05, 5.37743588647300E+05]
    cR = [
        1.471415400740515, 0.1205306261840785, 0.008016125223436036, -0.000508473952304439,
        -0.0003025251710853062, -0.0001587936004797397, 3.223984137937924e-06, 3.524618949869718e-05,
        2.539719080181871e-06, -9.172247073731266e-06, -5.9091166854661e-06, -2.161311017656597e-06,
        -5.160802127332585e-07, -4.640848016990162e-08, 2.649427979914062e-08, 1.501510332041489e-08,
        3.537451979994735e-09, 3.086168230692632e-10, 2.188407398004411e-11, 5.175282424829675e-11,
        1.280947310028369e-11, -1.726293760717645e-11, -1.696747733634374e-11, -7.139212832019126e-12,
        -1.057727690156884e-12, 5.253991686160475e-13]
    sZ = [
        0.06191774986623827, 0.003997436991295509, -0.0001973128955021696, -0.0001892615088404824,
        -2.754694372995494e-05, -1.106933185883972e-05, 9.313743937823742e-06, 9.402864564707521e-06,
        2.353424962024579e-06, -1.910411249403388e-07, -3.699572817752344e-07, -1.691375323357308e-07,
        -5.082041581362814e-08, -8.14564855367364e-09, 1.410153957667715e-09, 1.23357552926813e-09,
        2.484591855376312e-10, -3.803223187770488e-11, -2.909708414424068e-11, -2.009192074867161e-12,
        1.775324360447656e-12, -7.152058893039603e-13, -1.311461207101523e-12, -6.141224681566193e-13,
        -6.897549209312209e-14]

    numpoints = Nt_ma*ppp+1 if ((Nt_ma*ppp) % 2 == 0) else Nt_ma*ppp
    ma = CurveRZFourier(numpoints, Nt_ma, nfp, True)
    ma.rc[:] = cR[0:(Nt_ma+1)]
    ma.zs[:] = sZ[0:Nt_ma]
    return (coils, currents, ma)


def get_surface(surfacetype, stellsym, phis=None, thetas=None):
    nfp = 3
    ntor = 5
    mpol = 5
    nphi = 11 if surfacetype == "SurfaceXYZTensorFourier" else 15
    ntheta = 11 if surfacetype == "SurfaceXYZTensorFourier" else 15

    if phis is None:
        phis = np.linspace(0, 1/nfp, nphi, endpoint=False)
    if thetas is None:
        if surfacetype == "SurfaceXYZTensorFourier":
            thetas = np.linspace(0, 1, ntheta, endpoint=False)
        else:
            thetas = np.linspace(0, 1/(1. + int(stellsym)), ntheta, endpoint=False)

    if surfacetype == "SurfaceXYZFourier":
        s = SurfaceXYZFourier(mpol=mpol, ntor=ntor, nfp=nfp, stellsym=stellsym,
                              quadpoints_phi=phis, quadpoints_theta=thetas)
    elif surfacetype == "SurfaceRZFourier":
        s = SurfaceRZFourier(mpol=mpol, ntor=ntor, nfp=nfp, stellsym=stellsym,
                             quadpoints_phi=phis, quadpoints_theta=thetas)
    elif surfacetype == "SurfaceXYZTensorFourier":
<<<<<<< HEAD
        s = SurfaceXYZTensorFourier(mpol=mpol, ntor=ntor, nfp=nfp, stellsym=stellsym,
                                    quadpoints_phi=phis, quadpoints_theta=thetas
                                    )
=======
        s = SurfaceXYZTensorFourier(
            mpol=mpol, ntor=ntor, nfp=nfp, stellsym=stellsym,
            clamped_dims=[False, False, False],
            quadpoints_phi=phis, quadpoints_theta=thetas
        )
>>>>>>> 1e0d34ed
    else:
        raise "surface type not implemented"
    return s


def get_exact_surface():
    filename_X = TEST_DIR / 'NCSX_test_data'/'X.dat'
    filename_Y = TEST_DIR / 'NCSX_test_data'/'Y.dat'
    filename_Z = TEST_DIR / 'NCSX_test_data'/'Z.dat'
    X = np.loadtxt(filename_X)
    Y = np.loadtxt(filename_Y)
    Z = np.loadtxt(filename_Z)
    xyz = np.concatenate((X[:, :, None], Y[:, :, None], Z[:, :, None]), axis=2)
    ntor = 16
    mpol = 10

    nfp = 1
    stellsym = False
    nphi = 33
    ntheta = 21

    phis = np.linspace(0, 1, nphi, endpoint=False)
    thetas = np.linspace(0, 1, ntheta, endpoint=False)
    s = SurfaceXYZFourier(mpol=mpol, ntor=ntor, nfp=nfp, stellsym=stellsym,
                          quadpoints_phi=phis, quadpoints_theta=thetas)
    s.least_squares_fit(xyz)
    return s<|MERGE_RESOLUTION|>--- conflicted
+++ resolved
@@ -59,17 +59,9 @@
         s = SurfaceRZFourier(mpol=mpol, ntor=ntor, nfp=nfp, stellsym=stellsym,
                              quadpoints_phi=phis, quadpoints_theta=thetas)
     elif surfacetype == "SurfaceXYZTensorFourier":
-<<<<<<< HEAD
         s = SurfaceXYZTensorFourier(mpol=mpol, ntor=ntor, nfp=nfp, stellsym=stellsym,
                                     quadpoints_phi=phis, quadpoints_theta=thetas
                                     )
-=======
-        s = SurfaceXYZTensorFourier(
-            mpol=mpol, ntor=ntor, nfp=nfp, stellsym=stellsym,
-            clamped_dims=[False, False, False],
-            quadpoints_phi=phis, quadpoints_theta=thetas
-        )
->>>>>>> 1e0d34ed
     else:
         raise "surface type not implemented"
     return s

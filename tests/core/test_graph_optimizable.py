--- conflicted
+++ resolved
@@ -604,11 +604,7 @@
         adder = Adder(n=3, x0=[1, 2, 3], dof_names=['x', 'y', 'z'],
                       dof_fixed=[True, False, False])
         iden = Identity(x=10, dof_fixed=True)
-<<<<<<< HEAD
-        test_obj = OptClassWithParents(20, opts_in=[iden, adder])
-=======
         test_obj = OptClassWithParents(20, depends_on=[iden, adder])
->>>>>>> c149dd14
 
         adder_status = [False, True, True]
         self.assertTrue(np.equal(adder.dofs_free_status, adder_status).all())
@@ -818,13 +814,8 @@
 class OptClassExternalDofs(Optimizable):
     def __init__(self):
         self.vals = [1, 2]
-<<<<<<< HEAD
-        super().__init__(external_dof_setter=OptClassExternalDofs.set_dofs,
-                         x0=self.get_dofs())
-=======
         Optimizable.__init__(self, external_dof_setter=OptClassExternalDofs.set_dofs,
                              x0=self.get_dofs())
->>>>>>> c149dd14
 
     def get_dofs(self):
         return self.vals
